--- conflicted
+++ resolved
@@ -7,13 +7,9 @@
 object BuildEnvironment {
     val isCiServer = "CI" in System.getenv()
     val isTravis = "TRAVIS" in System.getenv()
-<<<<<<< HEAD
-    val gradleKotlinDslVersion = "1.1.0"
-=======
     val isJenkins = "JENKINS_HOME" in System.getenv()
     val gradleKotlinDslVersion = "1.1.1"
     val kotlinVersion = "1.3.11"
->>>>>>> 09574f77
     val jvm = org.gradle.internal.jvm.Jvm.current()
     val javaVersion = JavaVersion.current()
     val isWindows = OperatingSystem.current().isWindows
