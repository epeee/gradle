/*
 * Copyright 2017 the original author or authors.
 *
 * Licensed under the Apache License, Version 2.0 (the "License");
 * you may not use this file except in compliance with the License.
 * You may obtain a copy of the License at
 *
 *      http://www.apache.org/licenses/LICENSE-2.0
 *
 * Unless required by applicable law or agreed to in writing, software
 * distributed under the License is distributed on an "AS IS" BASIS,
 * WITHOUT WARRANTIES OR CONDITIONS OF ANY KIND, either express or implied.
 * See the License for the specific language governing permissions and
 * limitations under the License.
 */

package org.gradle.internal.resource.transport

import org.apache.commons.io.input.NullInputStream
import org.gradle.api.Action
import org.gradle.api.Transformer
import org.gradle.api.resources.ResourceException
import org.gradle.internal.operations.BuildOperationContext
import org.gradle.internal.operations.BuildOperationExecutor
import org.gradle.internal.operations.CallableBuildOperation
import org.gradle.internal.resource.ExternalResource
import org.gradle.internal.resource.ExternalResourceReadResult
import org.gradle.internal.resource.metadata.DefaultExternalResourceMetaData
<<<<<<< HEAD
import org.gradle.internal.resource.metadata.ExternalResourceMetaData
import org.gradle.internal.resource.transfer.DownloadBuildOperationDescriptor
=======
import org.gradle.internal.resource.transfer.DownloadBuildOperationDetails
>>>>>>> a6538965
import org.gradle.test.fixtures.file.TestNameTestDirectoryProvider
import spock.lang.Shared
import spock.lang.Specification
import spock.lang.Unroll

class BuildOperationExternalResourceTest extends Specification {

    @Shared
    def tmpDir = new TestNameTestDirectoryProvider()

    @Unroll
    def "delegates method call #methodName"() {
        given:
        def delegate = Mock(ExternalResource)
        def buildOperationExecutor = Mock(BuildOperationExecutor)

        def resource = new BuildOperationExternalResource(buildOperationExecutor, delegate)

        when:
        resource."$methodName"()

        then:
        1 * delegate."$methodName"()

        where:
        methodName << ['getURI', 'getDisplayName', 'getMetaData', 'close', 'isLocal']
    }

    static class TestExternalResource implements ExternalResource {

        public static final int READ_CONTENT_LENGTH = 2048
        public static final DefaultExternalResourceMetaData METADATA = new DefaultExternalResourceMetaData(new URI("http://some/uri"), 0, 1024)

        private final ExternalResource mock

        TestExternalResource(ExternalResource mock) {
            this.mock = mock
        }

        @Override
        URI getURI() {
            throw new UnsupportedOperationException()
        }

        @Override
        String getDisplayName() {
            throw new UnsupportedOperationException()
        }

        @Override
        boolean isLocal() {
            throw new UnsupportedOperationException()
        }

        @Override
        ExternalResourceReadResult<Void> writeTo(File destination) throws ResourceException {
            mock.writeTo(destination)
            ExternalResourceReadResult.of(READ_CONTENT_LENGTH)
        }

        @Override
        ExternalResourceReadResult<Void> writeTo(OutputStream destination) throws ResourceException {
            mock.writeTo(destination)
            ExternalResourceReadResult.of(READ_CONTENT_LENGTH)
        }

        @Override
        ExternalResourceReadResult<Void> withContent(Action<? super InputStream> readAction) throws ResourceException {
            mock.withContent(readAction)
            ExternalResourceReadResult.of(READ_CONTENT_LENGTH)
        }

        @Override
        def <T> ExternalResourceReadResult<T> withContent(Transformer<? extends T, ? super InputStream> readAction) throws ResourceException {
            mock.withContent(readAction)
            ExternalResourceReadResult.of(READ_CONTENT_LENGTH, readAction.transform(new NullInputStream(0)))
        }

        @Override
        def <T> ExternalResourceReadResult<T> withContent(ExternalResource.ContentAction<? extends T> readAction) throws ResourceException {
            mock.withContent(readAction)
            ExternalResourceReadResult.of(READ_CONTENT_LENGTH, readAction.execute(new NullInputStream(0), getMetaData()))
        }

        @Override
        void close() {

        }

        @Override
        ExternalResourceMetaData getMetaData() {
            METADATA
        }
    }

    @Unroll
    def "wraps #methodSignature method call in a build operation"() {
        given:
        def delegateMock = Mock(ExternalResource)
        def delegate = new TestExternalResource(delegateMock)
        def buildOperationExecuter = Mock(BuildOperationExecutor)
        def resource = new BuildOperationExternalResource(buildOperationExecuter, delegate)
        1 * buildOperationExecuter.call(_) >> { CallableBuildOperation op ->
            def operationContextMock = Mock(BuildOperationContext) {
                1 * setResult(_) >> { DownloadBuildOperationDescriptor.Result result ->
                    assert result.readContentLength == TestExternalResource.READ_CONTENT_LENGTH
                }
            }

<<<<<<< HEAD
            op.call(operationContextMock)

            def details = op.description().build()
            assert details.name == "Download http://some/uri"
            assert details.displayName == "Download http://some/uri"

            assert details.operationDescriptor instanceof DownloadBuildOperationDescriptor
            assert details.operationDescriptor.location == TestExternalResource.METADATA.location
            assert details.operationDescriptor.contentLength == TestExternalResource.METADATA.contentLength
            assert details.operationDescriptor.contentType == TestExternalResource.METADATA.contentType
=======
        1 * delegate.getMetaData() >> metaData
        1 * buildOperationExecuter."$opType"(_) >> { args ->
            def descriptor = args[0].description().build()
            args[0]."$opType"(buildOperationContext)

            assert descriptor.name == "Download http://some/uri"
            assert descriptor.displayName == "Download http://some/uri"

            assert descriptor.details instanceof DownloadBuildOperationDetails
            assert descriptor.details.location == uri
            assert descriptor.details.contentLength == 1024
            assert descriptor.details.contentType == null
>>>>>>> a6538965
        }

        when:
        resource."$methodName"(parameter)

        then:
        1 * delegateMock."$methodName"(parameter)

        where:
        methodName    | parameter                            | methodSignature
        'writeTo'     | tmpDir.createFile("tempFile")        | "writeTo(File)"
        'writeTo'     | Mock(OutputStream)                   | "writeTo(OutputStream)"
        'withContent' | Mock(Action)                         | "withContent(Action<InputStream>)"
        'withContent' | Mock(ExternalResource.ContentAction) | "withContent(ContentAction<InputStream>)"
        'withContent' | Mock(Transformer)                    | "withContent(Transformer<T, ? extends InputStream)"
    }

    @Unroll
    def "fails build operation if ResourceException is thrown in #methodSignature "() {
        given:
        def delegate = Mock(ExternalResource)
        def buildOperationExecuter = Mock(BuildOperationExecutor)
        def uri = new URI("http://some/uri")
        def resource = new BuildOperationExternalResource(buildOperationExecuter, delegate)
        def buildOperationContext = Mock(BuildOperationContext)

        1 * buildOperationExecuter.call(_) >> { CallableBuildOperation op ->
            op.call(buildOperationContext)
        }

        when:
        resource."$methodName"(parameter)

        then:
        thrown(ResourceException)

        1 * delegate."$methodName"(parameter) >> { throw new ResourceException("test resource exception") }

        where:
        methodName    | parameter                            | methodSignature
        'writeTo'     | tmpDir.createFile("tempFile")        | "writeTo(File)"
        'writeTo'     | Mock(OutputStream)                   | "writeTo(OutputStream)"
        'withContent' | Mock(Action)                         | "withContent(Action<InputStream>)"
        'withContent' | Mock(ExternalResource.ContentAction) | "withContent(ContentAction<InputStream>)"
        'withContent' | Mock(Transformer)                    | "withContent(Transformer<T, ? extends InputStream)"
    }

    def <T> T invokeAction(CallableBuildOperation<T> op, BuildOperationContext buildOperationContext) {
        op.call(buildOperationContext)
    }

}<|MERGE_RESOLUTION|>--- conflicted
+++ resolved
@@ -26,12 +26,8 @@
 import org.gradle.internal.resource.ExternalResource
 import org.gradle.internal.resource.ExternalResourceReadResult
 import org.gradle.internal.resource.metadata.DefaultExternalResourceMetaData
-<<<<<<< HEAD
 import org.gradle.internal.resource.metadata.ExternalResourceMetaData
-import org.gradle.internal.resource.transfer.DownloadBuildOperationDescriptor
-=======
 import org.gradle.internal.resource.transfer.DownloadBuildOperationDetails
->>>>>>> a6538965
 import org.gradle.test.fixtures.file.TestNameTestDirectoryProvider
 import spock.lang.Shared
 import spock.lang.Specification
@@ -136,36 +132,21 @@
         def resource = new BuildOperationExternalResource(buildOperationExecuter, delegate)
         1 * buildOperationExecuter.call(_) >> { CallableBuildOperation op ->
             def operationContextMock = Mock(BuildOperationContext) {
-                1 * setResult(_) >> { DownloadBuildOperationDescriptor.Result result ->
+                1 * setResult(_) >> { DownloadBuildOperationDetails.Result result ->
                     assert result.readContentLength == TestExternalResource.READ_CONTENT_LENGTH
                 }
             }
 
-<<<<<<< HEAD
             op.call(operationContextMock)
 
             def details = op.description().build()
             assert details.name == "Download http://some/uri"
             assert details.displayName == "Download http://some/uri"
 
-            assert details.operationDescriptor instanceof DownloadBuildOperationDescriptor
-            assert details.operationDescriptor.location == TestExternalResource.METADATA.location
-            assert details.operationDescriptor.contentLength == TestExternalResource.METADATA.contentLength
-            assert details.operationDescriptor.contentType == TestExternalResource.METADATA.contentType
-=======
-        1 * delegate.getMetaData() >> metaData
-        1 * buildOperationExecuter."$opType"(_) >> { args ->
-            def descriptor = args[0].description().build()
-            args[0]."$opType"(buildOperationContext)
-
-            assert descriptor.name == "Download http://some/uri"
-            assert descriptor.displayName == "Download http://some/uri"
-
-            assert descriptor.details instanceof DownloadBuildOperationDetails
-            assert descriptor.details.location == uri
-            assert descriptor.details.contentLength == 1024
-            assert descriptor.details.contentType == null
->>>>>>> a6538965
+            assert details instanceof DownloadBuildOperationDetails
+            assert details.location == TestExternalResource.METADATA.location
+            assert details.contentLength == TestExternalResource.METADATA.contentLength
+            assert details.contentType == TestExternalResource.METADATA.contentType
         }
 
         when:
