/*
 * Copyright 2014 the original author or authors.
 *
 * Licensed under the Apache License, Version 2.0 (the "License");
 * you may not use this file except in compliance with the License.
 * You may obtain a copy of the License at
 *
 *      http://www.apache.org/licenses/LICENSE-2.0
 *
 * Unless required by applicable law or agreed to in writing, software
 * distributed under the License is distributed on an "AS IS" BASIS,
 * WITHOUT WARRANTIES OR CONDITIONS OF ANY KIND, either express or implied.
 * See the License for the specific language governing permissions and
 * limitations under the License.
 */

package org.gradle.api.internal.tasks.compile.incremental;

import org.gradle.api.internal.changedetection.changes.IncrementalTaskInputsInternal;
import org.gradle.api.internal.changedetection.state.JvmClassHasher;
import org.gradle.api.internal.file.FileOperations;
import org.gradle.api.internal.hash.FileHasher;
import org.gradle.api.internal.tasks.compile.CleaningJavaCompiler;
import org.gradle.api.internal.tasks.compile.JavaCompileSpec;
import org.gradle.api.internal.tasks.compile.incremental.analyzer.CachingClassDependenciesAnalyzer;
import org.gradle.api.internal.tasks.compile.incremental.analyzer.ClassDependenciesAnalyzer;
import org.gradle.api.internal.tasks.compile.incremental.analyzer.DefaultClassDependenciesAnalyzer;
import org.gradle.api.internal.tasks.compile.incremental.cache.CompileCaches;
import org.gradle.api.internal.tasks.compile.incremental.jar.CachingJarSnapshotter;
import org.gradle.api.internal.tasks.compile.incremental.jar.ClasspathJarFinder;
import org.gradle.api.internal.tasks.compile.incremental.jar.JarClasspathSnapshotFactory;
import org.gradle.api.internal.tasks.compile.incremental.jar.JarClasspathSnapshotMaker;
import org.gradle.api.internal.tasks.compile.incremental.jar.JarSnapshotter;
import org.gradle.api.tasks.incremental.IncrementalTaskInputs;
import org.gradle.language.base.internal.compile.Compiler;

import java.util.List;

public class IncrementalCompilerFactory {

    private final IncrementalCompilerDecorator incrementalSupport;
    private final IncrementalTaskInputs inputs;

    public IncrementalCompilerFactory(FileOperations fileOperations, FileHasher cachingFileHasher, String compileDisplayName, CleaningJavaCompiler cleaningJavaCompiler,
                                      List<Object> source, CompileCaches compileCaches, IncrementalTaskInputsInternal inputs) {
        this.inputs = inputs;
        //bunch of services that enable incremental java compilation.
<<<<<<< HEAD
        FileHasher hasher = new JvmClassHasher(new DefaultFileHasher(), false); //TODO SF use caching hasher
        ClassDependenciesAnalyzer analyzer = new CachingClassDependenciesAnalyzer(new DefaultClassDependenciesAnalyzer(), hasher, compileCaches.getClassAnalysisCache());
        JarSnapshotter jarSnapshotter = new CachingJarSnapshotter(snapshotter, analyzer, compileCaches.getJarSnapshotCache());

=======
        ClassDependenciesAnalyzer analyzer = new CachingClassDependenciesAnalyzer(new DefaultClassDependenciesAnalyzer(), cachingFileHasher, compileCaches.getClassAnalysisCache(), compileCaches.getClassNamesCache());
        JarSnapshotter jarSnapshotter = new CachingJarSnapshotter(cachingFileHasher, analyzer, compileCaches.getJarSnapshotCache());
>>>>>>> 93119db0
        JarClasspathSnapshotMaker jarClasspathSnapshotMaker = new JarClasspathSnapshotMaker(compileCaches.getLocalJarClasspathSnapshotStore(), new JarClasspathSnapshotFactory(jarSnapshotter), new ClasspathJarFinder(fileOperations));
        CompilationSourceDirs sourceDirs = new CompilationSourceDirs(source);
        SourceToNameConverter sourceToNameConverter = new SourceToNameConverter(sourceDirs); //TODO SF replace with converter that parses input source class
        RecompilationSpecProvider recompilationSpecProvider = new RecompilationSpecProvider(sourceToNameConverter, fileOperations);
        ClassSetAnalysisUpdater classSetAnalysisUpdater = new ClassSetAnalysisUpdater(compileCaches.getLocalClassSetAnalysisStore(), fileOperations, analyzer);
        IncrementalCompilationInitializer compilationInitializer = new IncrementalCompilationInitializer(fileOperations);
        incrementalSupport = new IncrementalCompilerDecorator(jarClasspathSnapshotMaker, compileCaches, compilationInitializer,
                cleaningJavaCompiler, compileDisplayName, recompilationSpecProvider, classSetAnalysisUpdater, sourceDirs);
    }

    public Compiler<JavaCompileSpec> createCompiler() {
        return incrementalSupport.prepareCompiler(inputs);
    }
}<|MERGE_RESOLUTION|>--- conflicted
+++ resolved
@@ -45,15 +45,10 @@
                                       List<Object> source, CompileCaches compileCaches, IncrementalTaskInputsInternal inputs) {
         this.inputs = inputs;
         //bunch of services that enable incremental java compilation.
-<<<<<<< HEAD
-        FileHasher hasher = new JvmClassHasher(new DefaultFileHasher(), false); //TODO SF use caching hasher
+        FileHasher hasher = new DefaultFileHasher(); //TODO SF use caching hasher
         ClassDependenciesAnalyzer analyzer = new CachingClassDependenciesAnalyzer(new DefaultClassDependenciesAnalyzer(), hasher, compileCaches.getClassAnalysisCache());
         JarSnapshotter jarSnapshotter = new CachingJarSnapshotter(snapshotter, analyzer, compileCaches.getJarSnapshotCache());
 
-=======
-        ClassDependenciesAnalyzer analyzer = new CachingClassDependenciesAnalyzer(new DefaultClassDependenciesAnalyzer(), cachingFileHasher, compileCaches.getClassAnalysisCache(), compileCaches.getClassNamesCache());
-        JarSnapshotter jarSnapshotter = new CachingJarSnapshotter(cachingFileHasher, analyzer, compileCaches.getJarSnapshotCache());
->>>>>>> 93119db0
         JarClasspathSnapshotMaker jarClasspathSnapshotMaker = new JarClasspathSnapshotMaker(compileCaches.getLocalJarClasspathSnapshotStore(), new JarClasspathSnapshotFactory(jarSnapshotter), new ClasspathJarFinder(fileOperations));
         CompilationSourceDirs sourceDirs = new CompilationSourceDirs(source);
         SourceToNameConverter sourceToNameConverter = new SourceToNameConverter(sourceDirs); //TODO SF replace with converter that parses input source class
